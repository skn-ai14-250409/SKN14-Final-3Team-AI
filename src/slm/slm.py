--- conflicted
+++ resolved
@@ -234,7 +234,6 @@
 class SLM:
     def __init__(self):
         self.provider = MODEL_PROVIDER
-<<<<<<< HEAD
         self._vllm_available = None  # vLLM 상태 캐싱
         
         # vLLM 서버가 실제로 실행 중인지 먼저 확인
@@ -242,21 +241,7 @@
             MODEL_PROVIDER == "vllm"
             and MODEL_BASE_URL
             and self._check_vllm_server()
-=======
-
-        print(f'{MODEL_NAME=}')       
-        print(f'{MODEL_KEY=}')       
-        print(f'{MODEL_BASE_URL=}')       
-        print(f'{MODEL_PROVIDER=}')       
-        print(f'{ENABLE_OPENAI_FALLBACK=}')
-        print(f'{FALLBACK_MODEL_NAME=}')     
-
-        primary_llm = self._create_llm(
-            model_name=MODEL_NAME,
-            api_key=MODEL_KEY,
-            base_url=MODEL_BASE_URL,
-            allow_dummy_key=(MODEL_PROVIDER == "vllm"),
->>>>>>> cf61c437
+
         )
         
         # vLLM 사용 가능 여부에 따라 primary_llm 생성
